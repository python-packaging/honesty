[metadata]
name = honesty
description = Double check sdist/bdist on pypi
long_description = file: README.md
long_description_content_type = text/markdown
license = MIT
url = https://github.com/python-packaging/honesty/
author = Tim Hatch
author_email = tim@timhatch.com
classifiers =
  Development Status :: 4 - Beta
  Environment :: Console
  License :: OSI Approved :: Apache Software License
  Programming Language :: Python
  Programming Language :: Python :: 3
  Programming Language :: Python :: 3 :: Only
  Programming Language :: Python :: 3.8
  Programming Language :: Python :: 3.9
  Programming Language :: Python :: 3.10
  Programming Language :: Python :: 3.11
  Programming Language :: Python :: 3.12
  Topic :: Utilities

[options]
packages = find:
include_package_data = true
setup_requires =
    setuptools_scm >= 8
<<<<<<< HEAD
    setuptools >= 38.3.0
python_requires = >=3.7
install_requires =
  aiohttp >= 3.6; python_version < '3.11'
  aiohttp >= 3.9; python_version >= '3.11'
  appdirs >= 1.4
  click >= 7.0
  infer-license >= 0.0.6
  packaging >= 20.3
  pkginfo >= 1.5.0
  toml >= 0.10.0
  seekablehttpfile >= 0.0.4

[options.package_data]
honesty = py.typed
=======
    setuptools >= 65
python_requires = >=3.10
include_package_data = true

[options.extras_require]
dev =
    black == 23.12.1
    checkdeps == 0.0.2
    flake8 == 7.0.0
    mypy == 1.8.0
    tox == 4.12.1
    twine == 4.0.2
    ufmt == 2.3.0
    usort == 1.0.7
    wheel == 0.42.0
test =
    coverage >= 6
>>>>>>> d359fa05

[check]
metadata = true
strict = true

[coverage:run]
branch = True
include = honesty/*
omit = honesty/tests/*

[coverage:report]
fail_under = 81
precision = 1
show_missing = True
skip_covered = True

[mypy]
ignore_missing_imports = True
install_types = True

[tox:tox]
<<<<<<< HEAD
envlist = py38-minimal, py38, py39, py310, py311, py312

[testenv]
deps = -rrequirements-dev.txt
=======
envlist = py{310,311,312}, coverage

[testenv]
deps = .[test]
>>>>>>> d359fa05
allowlist_externals = make
commands =
    make test
setenv =
<<<<<<< HEAD
    COVERAGE_FILE={envdir}/.coverage
    MYPY_CACHE_DIR={envdir}/.mypy_cache

[testenv:py37-minimal]
# This makes sure that thet the setup metadata has everything we need to run the
# cli.
deps=
commands =
    honesty --version
=======
    COVERAGE_FILE={toxworkdir}/.coverage.{envname}

[testenv:coverage]
deps = coverage
setenv =
    COVERAGE_FILE={toxworkdir}/.coverage
commands =
    coverage combine
    coverage report
depends =
    py{310,311,312}
>>>>>>> d359fa05

[flake8]
ignore = E203, E231, E266, E302, E501, W503
max-line-length = 88<|MERGE_RESOLUTION|>--- conflicted
+++ resolved
@@ -26,9 +26,8 @@
 include_package_data = true
 setup_requires =
     setuptools_scm >= 8
-<<<<<<< HEAD
-    setuptools >= 38.3.0
-python_requires = >=3.7
+    setuptools >= 65
+python_requires = >=3.8
 install_requires =
   aiohttp >= 3.6; python_version < '3.11'
   aiohttp >= 3.9; python_version >= '3.11'
@@ -39,13 +38,6 @@
   pkginfo >= 1.5.0
   toml >= 0.10.0
   seekablehttpfile >= 0.0.4
-
-[options.package_data]
-honesty = py.typed
-=======
-    setuptools >= 65
-python_requires = >=3.10
-include_package_data = true
 
 [options.extras_require]
 dev =
@@ -60,7 +52,11 @@
     wheel == 0.42.0
 test =
     coverage >= 6
->>>>>>> d359fa05
+    setuptools >= 65 ; python_version >= '3.12'
+
+[options.entry_points]
+console_scripts =
+    honesty = honesty.cmdline:cli
 
 [check]
 metadata = true
@@ -82,33 +78,23 @@
 install_types = True
 
 [tox:tox]
-<<<<<<< HEAD
-envlist = py38-minimal, py38, py39, py310, py311, py312
-
-[testenv]
-deps = -rrequirements-dev.txt
-=======
 envlist = py{310,311,312}, coverage
 
 [testenv]
 deps = .[test]
->>>>>>> d359fa05
 allowlist_externals = make
 commands =
     make test
 setenv =
-<<<<<<< HEAD
-    COVERAGE_FILE={envdir}/.coverage
+    COVERAGE_FILE={toxworkdir}/.coverage.{envname}
     MYPY_CACHE_DIR={envdir}/.mypy_cache
 
-[testenv:py37-minimal]
+[testenv:py38-minimal]
 # This makes sure that thet the setup metadata has everything we need to run the
 # cli.
 deps=
 commands =
     honesty --version
-=======
-    COVERAGE_FILE={toxworkdir}/.coverage.{envname}
 
 [testenv:coverage]
 deps = coverage
@@ -119,7 +105,6 @@
     coverage report
 depends =
     py{310,311,312}
->>>>>>> d359fa05
 
 [flake8]
 ignore = E203, E231, E266, E302, E501, W503
