[metadata]
name = honesty
description = Double check sdist/bdist on pypi
long_description = file: README.md
long_description_content_type = text/markdown
license = MIT
url = https://github.com/python-packaging/honesty/
author = Tim Hatch
author_email = tim@timhatch.com
classifiers =
  Development Status :: 4 - Beta
  Environment :: Console
  License :: OSI Approved :: Apache Software License
  Programming Language :: Python
  Programming Language :: Python :: 3
  Programming Language :: Python :: 3 :: Only
  Programming Language :: Python :: 3.8
  Programming Language :: Python :: 3.9
  Programming Language :: Python :: 3.10
  Programming Language :: Python :: 3.11
  Programming Language :: Python :: 3.12
  Topic :: Utilities

[options]
packages = find:
include_package_data = true
setup_requires =
    setuptools_scm >= 8
    setuptools >= 65
<<<<<<< HEAD
python_requires = >=3.8
install_requires =
    aiohttp >= 3.6; python_version < '3.11'
    aiohttp >= 3.9; python_version >= '3.11'
    appdirs >= 1.4
    click >= 7.0
    infer-license >= 0.0.6
    packaging >= 20.3
    pkginfo >= 1.5.0
    toml >= 0.10.0
    seekablehttpfile >= 0.0.4
=======
python_requires = >=3.10
include_package_data = true
install_requires =
>>>>>>> 34b3dc16

[options.extras_require]
dev =
    black == 23.12.1
    checkdeps == 0.9.0
    flake8 == 7.0.0
    mypy == 1.8.0
    tox == 4.12.1
    twine == 4.0.2
    ufmt == 2.3.0
    usort == 1.0.7
    wheel == 0.42.0
test =
    coverage >= 6
    setuptools >= 65 ; python_version >= '3.12'

[options.entry_points]
console_scripts =
    honesty = honesty.cmdline:cli

[options.entry_points]
# console_scripts =
#     foo=foo:bar

[check]
metadata = true
strict = true

[coverage:run]
branch = True
include = honesty/*
omit = honesty/tests/*

[coverage:report]
fail_under = 60
precision = 1
show_missing = True
skip_covered = True

[mypy]
ignore_missing_imports = True

[tox:tox]
envlist = py{310,311,312}, coverage

[testenv]
deps = .[test]
allowlist_externals = make
commands =
    make test
setenv =
    COVERAGE_FILE={toxworkdir}/.coverage.{envname}
    MYPY_CACHE_DIR={envdir}/.mypy_cache

[testenv:py38-minimal]
# This makes sure that thet the setup metadata has everything we need to run the
# cli.
deps=
commands =
    honesty --version

[testenv:coverage]
deps = coverage
setenv =
    COVERAGE_FILE={toxworkdir}/.coverage
commands =
    coverage combine
    coverage report
depends =
    py{310,311,312}

[flake8]
ignore = E203, E231, E266, E302, E501, W503
max-line-length = 88<|MERGE_RESOLUTION|>--- conflicted
+++ resolved
@@ -23,12 +23,11 @@
 
 [options]
 packages = find:
-include_package_data = true
 setup_requires =
     setuptools_scm >= 8
     setuptools >= 65
-<<<<<<< HEAD
 python_requires = >=3.8
+include_package_data = true
 install_requires =
     aiohttp >= 3.6; python_version < '3.11'
     aiohttp >= 3.9; python_version >= '3.11'
@@ -39,11 +38,6 @@
     pkginfo >= 1.5.0
     toml >= 0.10.0
     seekablehttpfile >= 0.0.4
-=======
-python_requires = >=3.10
-include_package_data = true
-install_requires =
->>>>>>> 34b3dc16
 
 [options.extras_require]
 dev =
@@ -63,10 +57,6 @@
 [options.entry_points]
 console_scripts =
     honesty = honesty.cmdline:cli
-
-[options.entry_points]
-# console_scripts =
-#     foo=foo:bar
 
 [check]
 metadata = true
